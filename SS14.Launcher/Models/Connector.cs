--- conflicted
+++ resolved
@@ -130,16 +130,11 @@
                 "--connect-address", connectAddress.ToString(),
 
                 // ss14(s):// address passed in. Only used for feedback in the client.
-<<<<<<< HEAD
-                "--ss14-address", parsedAddress.ToString()
-            }, cVars);
-=======
                 "--ss14-address", parsedAddress.ToString(),
 
                 // GLES2 forcing or using default fallback
                 "--cvar", "display.renderer=" + (_cfg.ForceGLES2 ? "3" : "0"),
-            });
->>>>>>> 13f75f7d
+            }, cVars);
 
             // Wait 300ms, if the client exits with a bad error code before that it's probably fucked.
             var waitClient = proc.WaitForExitAsync();
